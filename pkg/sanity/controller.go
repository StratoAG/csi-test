/*
Copyright 2017 Kubernetes Authors.

Licensed under the Apache License, Version 2.0 (the "License");
you may not use this file except in compliance with the License.
You may obtain a copy of the License at

    http://www.apache.org/licenses/LICENSE-2.0

Unless required by applicable law or agreed to in writing, software
distributed under the License is distributed on an "AS IS" BASIS,
WITHOUT WARRANTIES OR CONDITIONS OF ANY KIND, either express or implied.
See the License for the specific language governing permissions and
limitations under the License.
*/

package sanity

import (
	"context"
	"fmt"

	"google.golang.org/grpc/codes"
	"google.golang.org/grpc/status"

	"github.com/container-storage-interface/spec/lib/go/csi/v0"

	. "github.com/onsi/ginkgo"
	. "github.com/onsi/gomega"
	"strconv"
)

const (
	// DefTestVolumeSize defines the base size of dynamically
	// provisioned volumes. 10GB by default, can be overridden by
	// setting Config.TestVolumeSize.
	DefTestVolumeSize int64 = 10 * 1024 * 1024 * 1024

	MaxNameLength int = 128
)

func TestVolumeSize(sc *SanityContext) int64 {
	if sc.Config.TestVolumeSize > 0 {
		return sc.Config.TestVolumeSize
	}
	return DefTestVolumeSize
}

func verifyVolumeInfo(v *csi.Volume) {
	Expect(v).NotTo(BeNil())
	Expect(v.GetId()).NotTo(BeEmpty())
}

func verifySnapshotInfo(snapshot *csi.Snapshot) {
	Expect(snapshot).NotTo(BeNil())
	Expect(snapshot.GetId()).NotTo(BeEmpty())
	Expect(snapshot.GetSourceVolumeId()).NotTo(BeEmpty())
	Expect(snapshot.GetCreatedAt()).NotTo(BeZero())
}

func isControllerCapabilitySupported(
	c csi.ControllerClient,
	capType csi.ControllerServiceCapability_RPC_Type,
) bool {

	caps, err := c.ControllerGetCapabilities(
		context.Background(),
		&csi.ControllerGetCapabilitiesRequest{})
	Expect(err).NotTo(HaveOccurred())
	Expect(caps).NotTo(BeNil())
	Expect(caps.GetCapabilities()).NotTo(BeNil())

	for _, cap := range caps.GetCapabilities() {
		Expect(cap.GetRpc()).NotTo(BeNil())
		if cap.GetRpc().GetType() == capType {
			return true
		}
	}
	return false
}

var _ = DescribeSanity("Controller Service", func(sc *SanityContext) {
	var (
		c csi.ControllerClient
		n csi.NodeClient

		cl *Cleanup
	)

	BeforeEach(func() {
		c = csi.NewControllerClient(sc.Conn)
		n = csi.NewNodeClient(sc.Conn)

		cl = &Cleanup{
			NodeClient:       n,
			ControllerClient: c,
			Context:          sc,
		}
	})

	AfterEach(func() {
		cl.DeleteVolumes()
	})

	Describe("ControllerGetCapabilities", func() {
		It("should return appropriate capabilities", func() {
			caps, err := c.ControllerGetCapabilities(
				context.Background(),
				&csi.ControllerGetCapabilitiesRequest{})

			By("checking successful response")
			Expect(err).NotTo(HaveOccurred())
			Expect(caps).NotTo(BeNil())
			Expect(caps.GetCapabilities()).NotTo(BeNil())

			for _, cap := range caps.GetCapabilities() {
				Expect(cap.GetRpc()).NotTo(BeNil())

				switch cap.GetRpc().GetType() {
				case csi.ControllerServiceCapability_RPC_CREATE_DELETE_VOLUME:
				case csi.ControllerServiceCapability_RPC_PUBLISH_UNPUBLISH_VOLUME:
				case csi.ControllerServiceCapability_RPC_LIST_VOLUMES:
				case csi.ControllerServiceCapability_RPC_GET_CAPACITY:
				case csi.ControllerServiceCapability_RPC_CREATE_DELETE_SNAPSHOT:
				case csi.ControllerServiceCapability_RPC_LIST_SNAPSHOTS:
				default:
					Fail(fmt.Sprintf("Unknown capability: %v\n", cap.GetRpc().GetType()))
				}
			}
		})
	})

	Describe("GetCapacity", func() {
		BeforeEach(func() {
			if !isControllerCapabilitySupported(c, csi.ControllerServiceCapability_RPC_GET_CAPACITY) {
				Skip("GetCapacity not supported")
			}
		})

		It("should return capacity (no optional values added)", func() {
			_, err := c.GetCapacity(
				context.Background(),
				&csi.GetCapacityRequest{})
			Expect(err).NotTo(HaveOccurred())

			// Since capacity is int64 we will not be checking it
			// The value of zero is a possible value.
		})
	})

	Describe("ListVolumes", func() {
		BeforeEach(func() {
			if !isControllerCapabilitySupported(c, csi.ControllerServiceCapability_RPC_LIST_VOLUMES) {
				Skip("ListVolumes not supported")
			}
		})

		It("should return appropriate values (no optional values added)", func() {
			vols, err := c.ListVolumes(
				context.Background(),
				&csi.ListVolumesRequest{})
			Expect(err).NotTo(HaveOccurred())
			Expect(vols).NotTo(BeNil())

			for _, vol := range vols.GetEntries() {
				verifyVolumeInfo(vol.GetVolume())
			}
		})

		// TODO: Add test to test for tokens

		// TODO: Add test which checks list of volume is there when created,
		//       and not there when deleted.
	})

	Describe("CreateVolume", func() {
		BeforeEach(func() {
			if !isControllerCapabilitySupported(c, csi.ControllerServiceCapability_RPC_CREATE_DELETE_VOLUME) {
				Skip("CreateVolume not supported")
			}
		})

		It("should fail when no name is provided", func() {
			vol, err := c.CreateVolume(
				context.Background(),
				&csi.CreateVolumeRequest{
					ControllerCreateSecrets: sc.Secrets.CreateVolumeSecret,
				},
			)
			cl.MaybeRegisterVolume("", vol, err)
			Expect(err).To(HaveOccurred())

			serverError, ok := status.FromError(err)
			Expect(ok).To(BeTrue())
			Expect(serverError.Code()).To(Equal(codes.InvalidArgument))
		})

		It("should fail when no volume capabilities are provided", func() {
			name := uniqueString("sanity-controller-create-no-volume-capabilities")
			vol, err := c.CreateVolume(
				context.Background(),
				&csi.CreateVolumeRequest{
					Name: name,
					ControllerCreateSecrets: sc.Secrets.CreateVolumeSecret,
				},
			)
			cl.MaybeRegisterVolume(name, vol, err)
			Expect(err).To(HaveOccurred())

			serverError, ok := status.FromError(err)
			Expect(ok).To(BeTrue())
			Expect(serverError.Code()).To(Equal(codes.InvalidArgument))
		})

		It("should return appropriate values SingleNodeWriter NoCapacity Type:Mount", func() {

			By("creating a volume")
			name := uniqueString("sanity-controller-create-single-no-capacity")

			vol, err := c.CreateVolume(
				context.Background(),
				&csi.CreateVolumeRequest{
					Name: name,
					VolumeCapabilities: []*csi.VolumeCapability{
						{
							AccessType: &csi.VolumeCapability_Mount{
								Mount: &csi.VolumeCapability_MountVolume{},
							},
							AccessMode: &csi.VolumeCapability_AccessMode{
								Mode: csi.VolumeCapability_AccessMode_SINGLE_NODE_WRITER,
							},
						},
					},
					ControllerCreateSecrets: sc.Secrets.CreateVolumeSecret,
				},
			)
			Expect(err).NotTo(HaveOccurred())
			Expect(vol).NotTo(BeNil())
			Expect(vol.GetVolume()).NotTo(BeNil())
			Expect(vol.GetVolume().GetId()).NotTo(BeEmpty())
			cl.RegisterVolume(name, VolumeInfo{VolumeID: vol.GetVolume().GetId()})

			By("cleaning up deleting the volume")

			_, err = c.DeleteVolume(
				context.Background(),
				&csi.DeleteVolumeRequest{
					VolumeId:                vol.GetVolume().GetId(),
					ControllerDeleteSecrets: sc.Secrets.DeleteVolumeSecret,
				},
			)
			Expect(err).NotTo(HaveOccurred())
			cl.UnregisterVolume(name)
		})

		It("should return appropriate values SingleNodeWriter WithCapacity 1Gi Type:Mount", func() {

			By("creating a volume")
			name := uniqueString("sanity-controller-create-single-with-capacity")

			vol, err := c.CreateVolume(
				context.Background(),
				&csi.CreateVolumeRequest{
					Name: name,
					VolumeCapabilities: []*csi.VolumeCapability{
						{
							AccessType: &csi.VolumeCapability_Mount{
								Mount: &csi.VolumeCapability_MountVolume{},
							},
							AccessMode: &csi.VolumeCapability_AccessMode{
								Mode: csi.VolumeCapability_AccessMode_SINGLE_NODE_WRITER,
							},
						},
					},
					CapacityRange: &csi.CapacityRange{
						RequiredBytes: TestVolumeSize(sc),
					},
					ControllerCreateSecrets: sc.Secrets.CreateVolumeSecret,
				},
			)
			if serverError, ok := status.FromError(err); ok &&
				(serverError.Code() == codes.OutOfRange || serverError.Code() == codes.Unimplemented) {
				Skip("Required bytes not supported")
			}
			Expect(err).NotTo(HaveOccurred())
			Expect(vol).NotTo(BeNil())
			Expect(vol.GetVolume()).NotTo(BeNil())
			Expect(vol.GetVolume().GetId()).NotTo(BeEmpty())
			cl.RegisterVolume(name, VolumeInfo{VolumeID: vol.GetVolume().GetId()})
			Expect(vol.GetVolume().GetCapacityBytes()).To(BeNumerically(">=", TestVolumeSize(sc)))

			By("cleaning up deleting the volume")

			_, err = c.DeleteVolume(
				context.Background(),
				&csi.DeleteVolumeRequest{
					VolumeId:                vol.GetVolume().GetId(),
					ControllerDeleteSecrets: sc.Secrets.DeleteVolumeSecret,
				},
			)
			Expect(err).NotTo(HaveOccurred())
			cl.UnregisterVolume(name)
		})
		It("should not fail when requesting to create a volume with already exisiting name and same capacity.", func() {

			By("creating a volume")
			name := uniqueString("sanity-controller-create-twice")
			size := TestVolumeSize(sc)

			vol1, err := c.CreateVolume(
				context.Background(),
				&csi.CreateVolumeRequest{
					Name: name,
					VolumeCapabilities: []*csi.VolumeCapability{
						{
							AccessType: &csi.VolumeCapability_Mount{
								Mount: &csi.VolumeCapability_MountVolume{},
							},
							AccessMode: &csi.VolumeCapability_AccessMode{
								Mode: csi.VolumeCapability_AccessMode_SINGLE_NODE_WRITER,
							},
						},
					},
					CapacityRange: &csi.CapacityRange{
						RequiredBytes: size,
					},
					ControllerCreateSecrets: sc.Secrets.CreateVolumeSecret,
				},
			)
			Expect(err).NotTo(HaveOccurred())
			Expect(vol1).NotTo(BeNil())
			Expect(vol1.GetVolume()).NotTo(BeNil())
			Expect(vol1.GetVolume().GetId()).NotTo(BeEmpty())
			cl.RegisterVolume(name, VolumeInfo{VolumeID: vol1.GetVolume().GetId()})
			Expect(vol1.GetVolume().GetCapacityBytes()).To(BeNumerically(">=", size))

			vol2, err := c.CreateVolume(
				context.Background(),
				&csi.CreateVolumeRequest{
					Name: name,
					VolumeCapabilities: []*csi.VolumeCapability{
						{
							AccessType: &csi.VolumeCapability_Mount{
								Mount: &csi.VolumeCapability_MountVolume{},
							},
							AccessMode: &csi.VolumeCapability_AccessMode{
								Mode: csi.VolumeCapability_AccessMode_SINGLE_NODE_WRITER,
							},
						},
					},
					CapacityRange: &csi.CapacityRange{
						RequiredBytes: size,
					},
					ControllerCreateSecrets: sc.Secrets.CreateVolumeSecret,
				},
			)
			Expect(err).NotTo(HaveOccurred())
			Expect(vol2).NotTo(BeNil())
			Expect(vol2.GetVolume()).NotTo(BeNil())
			Expect(vol2.GetVolume().GetId()).NotTo(BeEmpty())
			Expect(vol2.GetVolume().GetCapacityBytes()).To(BeNumerically(">=", size))
			Expect(vol1.GetVolume().GetId()).To(Equal(vol2.GetVolume().GetId()))

			By("cleaning up deleting the volume")

			_, err = c.DeleteVolume(
				context.Background(),
				&csi.DeleteVolumeRequest{
					VolumeId:                vol1.GetVolume().GetId(),
					ControllerDeleteSecrets: sc.Secrets.DeleteVolumeSecret,
				},
			)
			Expect(err).NotTo(HaveOccurred())
			cl.UnregisterVolume(name)
		})
		It("should fail when requesting to create a volume with already exisiting name and different capacity.", func() {

			By("creating a volume")
			name := uniqueString("sanity-controller-create-twice-different")
			size1 := TestVolumeSize(sc)

			vol1, err := c.CreateVolume(
				context.Background(),
				&csi.CreateVolumeRequest{
					Name: name,
					VolumeCapabilities: []*csi.VolumeCapability{
						{
							AccessType: &csi.VolumeCapability_Mount{
								Mount: &csi.VolumeCapability_MountVolume{},
							},
							AccessMode: &csi.VolumeCapability_AccessMode{
								Mode: csi.VolumeCapability_AccessMode_SINGLE_NODE_WRITER,
							},
						},
					},
					CapacityRange: &csi.CapacityRange{
						RequiredBytes: size1,
						LimitBytes:    size1,
					},
					ControllerCreateSecrets: sc.Secrets.CreateVolumeSecret,
				},
			)
			Expect(err).ToNot(HaveOccurred())
			Expect(vol1).NotTo(BeNil())
			Expect(vol1.GetVolume()).NotTo(BeNil())
			Expect(vol1.GetVolume().GetId()).NotTo(BeEmpty())
			cl.RegisterVolume(name, VolumeInfo{VolumeID: vol1.GetVolume().GetId()})
			size2 := 2 * TestVolumeSize(sc)

			_, err = c.CreateVolume(
				context.Background(),
				&csi.CreateVolumeRequest{
					Name: name,
					VolumeCapabilities: []*csi.VolumeCapability{
						{
							AccessType: &csi.VolumeCapability_Mount{
								Mount: &csi.VolumeCapability_MountVolume{},
							},
							AccessMode: &csi.VolumeCapability_AccessMode{
								Mode: csi.VolumeCapability_AccessMode_SINGLE_NODE_WRITER,
							},
						},
					},
					CapacityRange: &csi.CapacityRange{
						RequiredBytes: size2,
						LimitBytes:    size2,
					},
					ControllerCreateSecrets: sc.Secrets.CreateVolumeSecret,
				},
			)
			Expect(err).To(HaveOccurred())
			serverError, ok := status.FromError(err)
			Expect(ok).To(BeTrue())
			Expect(serverError.Code()).To(Equal(codes.AlreadyExists))

			By("cleaning up deleting the volume")

			_, err = c.DeleteVolume(
				context.Background(),
				&csi.DeleteVolumeRequest{
					VolumeId:                vol1.GetVolume().GetId(),
					ControllerDeleteSecrets: sc.Secrets.DeleteVolumeSecret,
				},
			)
			Expect(err).NotTo(HaveOccurred())
			cl.UnregisterVolume(name)
		})

		It("should not fail when creating volume with maximum-length name", func() {

			nameBytes := make([]byte, MaxNameLength)
			for i := 0; i < MaxNameLength; i++ {
				nameBytes[i] = 'a'
			}
			name := string(nameBytes)
			By("creating a volume")
			size := TestVolumeSize(sc)

			vol, err := c.CreateVolume(
				context.Background(),
				&csi.CreateVolumeRequest{
					Name: name,
					VolumeCapabilities: []*csi.VolumeCapability{
						{
							AccessType: &csi.VolumeCapability_Mount{
								Mount: &csi.VolumeCapability_MountVolume{},
							},
							AccessMode: &csi.VolumeCapability_AccessMode{
								Mode: csi.VolumeCapability_AccessMode_SINGLE_NODE_WRITER,
							},
						},
					},
					CapacityRange: &csi.CapacityRange{
						RequiredBytes: size,
					},
					ControllerCreateSecrets: sc.Secrets.CreateVolumeSecret,
				},
			)
			Expect(err).NotTo(HaveOccurred())
			Expect(vol).NotTo(BeNil())
			Expect(vol.GetVolume()).NotTo(BeNil())
			Expect(vol.GetVolume().GetId()).NotTo(BeEmpty())
			cl.RegisterVolume(name, VolumeInfo{VolumeID: vol.GetVolume().GetId()})
			Expect(vol.GetVolume().GetCapacityBytes()).To(BeNumerically(">=", size))

			By("cleaning up deleting the volume")

			_, err = c.DeleteVolume(
				context.Background(),
				&csi.DeleteVolumeRequest{
					VolumeId:                vol.GetVolume().GetId(),
					ControllerDeleteSecrets: sc.Secrets.DeleteVolumeSecret,
				},
			)
			Expect(err).NotTo(HaveOccurred())
			cl.UnregisterVolume(name)
		})
	})

	Describe("DeleteVolume", func() {
		BeforeEach(func() {
			if !isControllerCapabilitySupported(c, csi.ControllerServiceCapability_RPC_CREATE_DELETE_VOLUME) {
				Skip("DeleteVolume not supported")
			}
		})

		It("should fail when no volume id is provided", func() {

			_, err := c.DeleteVolume(
				context.Background(),
				&csi.DeleteVolumeRequest{
					ControllerDeleteSecrets: sc.Secrets.DeleteVolumeSecret,
				},
			)
			Expect(err).To(HaveOccurred())

			serverError, ok := status.FromError(err)
			Expect(ok).To(BeTrue())
			Expect(serverError.Code()).To(Equal(codes.InvalidArgument))
		})

		It("should succeed when an invalid volume id is used", func() {

			_, err := c.DeleteVolume(
				context.Background(),
				&csi.DeleteVolumeRequest{
					VolumeId:                "reallyfakevolumeid",
					ControllerDeleteSecrets: sc.Secrets.DeleteVolumeSecret,
				},
			)
			Expect(err).NotTo(HaveOccurred())
		})

		It("should return appropriate values (no optional values added)", func() {

			// Create Volume First
			By("creating a volume")
			name := uniqueString("sanity-controller-create-appropriate")

			vol, err := c.CreateVolume(
				context.Background(),
				&csi.CreateVolumeRequest{
					Name: name,
					VolumeCapabilities: []*csi.VolumeCapability{
						{
							AccessType: &csi.VolumeCapability_Mount{
								Mount: &csi.VolumeCapability_MountVolume{},
							},
							AccessMode: &csi.VolumeCapability_AccessMode{
								Mode: csi.VolumeCapability_AccessMode_SINGLE_NODE_WRITER,
							},
						},
					},
					ControllerCreateSecrets: sc.Secrets.CreateVolumeSecret,
				},
			)
			Expect(err).NotTo(HaveOccurred())
			Expect(vol).NotTo(BeNil())
			Expect(vol.GetVolume()).NotTo(BeNil())
			Expect(vol.GetVolume().GetId()).NotTo(BeEmpty())
			cl.RegisterVolume(name, VolumeInfo{VolumeID: vol.GetVolume().GetId()})

			// Delete Volume
			By("deleting a volume")

			_, err = c.DeleteVolume(
				context.Background(),
				&csi.DeleteVolumeRequest{
					VolumeId:                vol.GetVolume().GetId(),
					ControllerDeleteSecrets: sc.Secrets.DeleteVolumeSecret,
				},
			)
			Expect(err).NotTo(HaveOccurred())
			cl.UnregisterVolume(name)
		})
	})

	Describe("ValidateVolumeCapabilities", func() {
		It("should fail when no volume id is provided", func() {

			_, err := c.ValidateVolumeCapabilities(
				context.Background(),
				&csi.ValidateVolumeCapabilitiesRequest{})
			Expect(err).To(HaveOccurred())

			serverError, ok := status.FromError(err)
			Expect(ok).To(BeTrue())
			Expect(serverError.Code()).To(Equal(codes.InvalidArgument))
		})

		It("should fail when no volume capabilities are provided", func() {

			_, err := c.ValidateVolumeCapabilities(
				context.Background(),
				&csi.ValidateVolumeCapabilitiesRequest{
					VolumeId: "id",
				})
			Expect(err).To(HaveOccurred())

			serverError, ok := status.FromError(err)
			Expect(ok).To(BeTrue())
			Expect(serverError.Code()).To(Equal(codes.InvalidArgument))
		})

		It("should return appropriate values (no optional values added)", func() {

			// Create Volume First
			By("creating a single node writer volume")
			name := uniqueString("sanity-controller-validate")

			vol, err := c.CreateVolume(
				context.Background(),
				&csi.CreateVolumeRequest{
					Name: name,
					VolumeCapabilities: []*csi.VolumeCapability{
						{
							AccessType: &csi.VolumeCapability_Mount{
								Mount: &csi.VolumeCapability_MountVolume{},
							},
							AccessMode: &csi.VolumeCapability_AccessMode{
								Mode: csi.VolumeCapability_AccessMode_SINGLE_NODE_WRITER,
							},
						},
					},
					ControllerCreateSecrets: sc.Secrets.CreateVolumeSecret,
				},
			)
			Expect(err).NotTo(HaveOccurred())
			Expect(vol).NotTo(BeNil())
			Expect(vol.GetVolume()).NotTo(BeNil())
			Expect(vol.GetVolume().GetId()).NotTo(BeEmpty())
			cl.RegisterVolume(name, VolumeInfo{VolumeID: vol.GetVolume().GetId()})

			// ValidateVolumeCapabilities
			By("validating volume capabilities")
			valivolcap, err := c.ValidateVolumeCapabilities(
				context.Background(),
				&csi.ValidateVolumeCapabilitiesRequest{
					VolumeId: vol.GetVolume().GetId(),
					VolumeCapabilities: []*csi.VolumeCapability{
						{
							AccessType: &csi.VolumeCapability_Mount{
								Mount: &csi.VolumeCapability_MountVolume{},
							},
							AccessMode: &csi.VolumeCapability_AccessMode{
								Mode: csi.VolumeCapability_AccessMode_SINGLE_NODE_WRITER,
							},
						},
					},
				})
			Expect(err).NotTo(HaveOccurred())
			Expect(valivolcap).NotTo(BeNil())
			Expect(valivolcap.GetSupported()).To(BeTrue())

			By("cleaning up deleting the volume")

			_, err = c.DeleteVolume(
				context.Background(),
				&csi.DeleteVolumeRequest{
					VolumeId:                vol.GetVolume().GetId(),
					ControllerDeleteSecrets: sc.Secrets.DeleteVolumeSecret,
				},
			)
			Expect(err).NotTo(HaveOccurred())
			cl.UnregisterVolume(name)
		})

		It("should fail when the requested volume does not exist", func() {

			_, err := c.ValidateVolumeCapabilities(
				context.Background(),
				&csi.ValidateVolumeCapabilitiesRequest{
					VolumeId: "some-vol-id",
					VolumeCapabilities: []*csi.VolumeCapability{
						{
							AccessType: &csi.VolumeCapability_Mount{
								Mount: &csi.VolumeCapability_MountVolume{},
							},
							AccessMode: &csi.VolumeCapability_AccessMode{
								Mode: csi.VolumeCapability_AccessMode_SINGLE_NODE_WRITER,
							},
						},
					},
				},
			)
			Expect(err).To(HaveOccurred())

			serverError, ok := status.FromError(err)
			Expect(ok).To(BeTrue())
			Expect(serverError.Code()).To(Equal(codes.NotFound))
		})
	})

	Describe("ControllerPublishVolume", func() {
		BeforeEach(func() {
			if !isControllerCapabilitySupported(c, csi.ControllerServiceCapability_RPC_PUBLISH_UNPUBLISH_VOLUME) {
				Skip("ControllerPublishVolume not supported")
			}
		})

		It("should fail when no volume id is provided", func() {

			_, err := c.ControllerPublishVolume(
				context.Background(),
				&csi.ControllerPublishVolumeRequest{
					ControllerPublishSecrets: sc.Secrets.ControllerPublishVolumeSecret,
				},
			)
			Expect(err).To(HaveOccurred())

			serverError, ok := status.FromError(err)
			Expect(ok).To(BeTrue())
			Expect(serverError.Code()).To(Equal(codes.InvalidArgument))
		})

		It("should fail when no node id is provided", func() {

			_, err := c.ControllerPublishVolume(
				context.Background(),
				&csi.ControllerPublishVolumeRequest{
					VolumeId:                 "id",
					ControllerPublishSecrets: sc.Secrets.ControllerPublishVolumeSecret,
				},
			)
			Expect(err).To(HaveOccurred())

			serverError, ok := status.FromError(err)
			Expect(ok).To(BeTrue())
			Expect(serverError.Code()).To(Equal(codes.InvalidArgument))
		})

		It("should fail when no volume capability is provided", func() {

			_, err := c.ControllerPublishVolume(
				context.Background(),
				&csi.ControllerPublishVolumeRequest{
					VolumeId: "id",
					NodeId:   "fakenode",
					ControllerPublishSecrets: sc.Secrets.ControllerPublishVolumeSecret,
				},
			)
			Expect(err).To(HaveOccurred())

			serverError, ok := status.FromError(err)
			Expect(ok).To(BeTrue())
			Expect(serverError.Code()).To(Equal(codes.InvalidArgument))
		})

		It("should return appropriate values (no optional values added)", func() {

			// Create Volume First
			By("creating a single node writer volume")
			name := uniqueString("sanity-controller-publish")

			vol, err := c.CreateVolume(
				context.Background(),
				&csi.CreateVolumeRequest{
					Name: name,
					VolumeCapabilities: []*csi.VolumeCapability{
						{
							AccessType: &csi.VolumeCapability_Mount{
								Mount: &csi.VolumeCapability_MountVolume{},
							},
							AccessMode: &csi.VolumeCapability_AccessMode{
								Mode: csi.VolumeCapability_AccessMode_SINGLE_NODE_WRITER,
							},
						},
					},
					ControllerCreateSecrets: sc.Secrets.CreateVolumeSecret,
				},
			)
			Expect(err).NotTo(HaveOccurred())
			Expect(vol).NotTo(BeNil())
			Expect(vol.GetVolume()).NotTo(BeNil())
			Expect(vol.GetVolume().GetId()).NotTo(BeEmpty())
			cl.RegisterVolume(name, VolumeInfo{VolumeID: vol.GetVolume().GetId()})

			By("getting a node id")
			nid, err := n.NodeGetId(
				context.Background(),
				&csi.NodeGetIdRequest{})
			Expect(err).NotTo(HaveOccurred())
			Expect(nid).NotTo(BeNil())
			Expect(nid.GetNodeId()).NotTo(BeEmpty())

			// ControllerPublishVolume
			By("calling controllerpublish on that volume")

			conpubvol, err := c.ControllerPublishVolume(
				context.Background(),
				&csi.ControllerPublishVolumeRequest{
					VolumeId: vol.GetVolume().GetId(),
					NodeId:   nid.GetNodeId(),
					VolumeCapability: &csi.VolumeCapability{
						AccessType: &csi.VolumeCapability_Mount{
							Mount: &csi.VolumeCapability_MountVolume{},
						},
						AccessMode: &csi.VolumeCapability_AccessMode{
							Mode: csi.VolumeCapability_AccessMode_SINGLE_NODE_WRITER,
						},
					},
					Readonly:                 false,
					ControllerPublishSecrets: sc.Secrets.ControllerPublishVolumeSecret,
				},
			)
			Expect(err).NotTo(HaveOccurred())
			cl.RegisterVolume(name, VolumeInfo{VolumeID: vol.GetVolume().GetId(), NodeID: nid.GetNodeId()})
			Expect(conpubvol).NotTo(BeNil())

			By("cleaning up unpublishing the volume")

			conunpubvol, err := c.ControllerUnpublishVolume(
				context.Background(),
				&csi.ControllerUnpublishVolumeRequest{
					VolumeId: vol.GetVolume().GetId(),
					// NodeID is optional in ControllerUnpublishVolume
					NodeId: nid.GetNodeId(),
					ControllerUnpublishSecrets: sc.Secrets.ControllerUnpublishVolumeSecret,
				},
			)
			Expect(err).NotTo(HaveOccurred())
			Expect(conunpubvol).NotTo(BeNil())

			By("cleaning up deleting the volume")

			_, err = c.DeleteVolume(
				context.Background(),
				&csi.DeleteVolumeRequest{
					VolumeId:                vol.GetVolume().GetId(),
					ControllerDeleteSecrets: sc.Secrets.DeleteVolumeSecret,
				},
			)
			Expect(err).NotTo(HaveOccurred())
			cl.UnregisterVolume(name)
		})

		It("should fail when the volume does not exist", func() {

			By("calling controller publish on a non-existent volume")

			conpubvol, err := c.ControllerPublishVolume(
				context.Background(),
				&csi.ControllerPublishVolumeRequest{
					VolumeId: "some-vol-id",
					NodeId:   "some-node-id",
					VolumeCapability: &csi.VolumeCapability{
						AccessType: &csi.VolumeCapability_Mount{
							Mount: &csi.VolumeCapability_MountVolume{},
						},
						AccessMode: &csi.VolumeCapability_AccessMode{
							Mode: csi.VolumeCapability_AccessMode_SINGLE_NODE_WRITER,
						},
					},
					Readonly:                 false,
					ControllerPublishSecrets: sc.Secrets.ControllerPublishVolumeSecret,
				},
			)
			Expect(err).To(HaveOccurred())
			Expect(conpubvol).To(BeNil())

			serverError, ok := status.FromError(err)
			Expect(ok).To(BeTrue())
			Expect(serverError.Code()).To(Equal(codes.NotFound))
		})

		It("should fail when the node does not exist", func() {

			// Create Volume First
			By("creating a single node writer volume")
			name := uniqueString("sanity-controller-wrong-node")

			vol, err := c.CreateVolume(
				context.Background(),
				&csi.CreateVolumeRequest{
					Name: name,
					VolumeCapabilities: []*csi.VolumeCapability{
						{
							AccessType: &csi.VolumeCapability_Mount{
								Mount: &csi.VolumeCapability_MountVolume{},
							},
							AccessMode: &csi.VolumeCapability_AccessMode{
								Mode: csi.VolumeCapability_AccessMode_SINGLE_NODE_WRITER,
							},
						},
					},
					ControllerCreateSecrets: sc.Secrets.CreateVolumeSecret,
				},
			)
			Expect(err).NotTo(HaveOccurred())
			Expect(vol).NotTo(BeNil())
			Expect(vol.GetVolume()).NotTo(BeNil())
			Expect(vol.GetVolume().GetId()).NotTo(BeEmpty())
			cl.RegisterVolume(name, VolumeInfo{VolumeID: vol.GetVolume().GetId()})

			// ControllerPublishVolume
			By("calling controllerpublish on that volume")

			conpubvol, err := c.ControllerPublishVolume(
				context.Background(),
				&csi.ControllerPublishVolumeRequest{
					VolumeId: vol.GetVolume().GetId(),
					NodeId:   "some-fake-node-id",
					VolumeCapability: &csi.VolumeCapability{
						AccessType: &csi.VolumeCapability_Mount{
							Mount: &csi.VolumeCapability_MountVolume{},
						},
						AccessMode: &csi.VolumeCapability_AccessMode{
							Mode: csi.VolumeCapability_AccessMode_SINGLE_NODE_WRITER,
						},
					},
					Readonly:                 false,
					ControllerPublishSecrets: sc.Secrets.ControllerPublishVolumeSecret,
				},
			)
			Expect(err).To(HaveOccurred())
			Expect(conpubvol).To(BeNil())

			serverError, ok := status.FromError(err)
			Expect(ok).To(BeTrue())
			Expect(serverError.Code()).To(Equal(codes.NotFound))

			By("cleaning up deleting the volume")

			_, err = c.DeleteVolume(
				context.Background(),
				&csi.DeleteVolumeRequest{
					VolumeId:                vol.GetVolume().GetId(),
					ControllerDeleteSecrets: sc.Secrets.DeleteVolumeSecret,
				},
			)
			Expect(err).NotTo(HaveOccurred())
			cl.UnregisterVolume(name)
		})

		It("should fail when the volume is already published but is incompatible", func() {

			// Create Volume First
			By("creating a single node writer volume")
			name := uniqueString("sanity-controller-published-incompatible")

			vol, err := c.CreateVolume(
				context.Background(),
				&csi.CreateVolumeRequest{
					Name: name,
					VolumeCapabilities: []*csi.VolumeCapability{
						{
							AccessType: &csi.VolumeCapability_Mount{
								Mount: &csi.VolumeCapability_MountVolume{},
							},
							AccessMode: &csi.VolumeCapability_AccessMode{
								Mode: csi.VolumeCapability_AccessMode_SINGLE_NODE_WRITER,
							},
						},
					},
					ControllerCreateSecrets: sc.Secrets.CreateVolumeSecret,
				},
			)
			Expect(err).NotTo(HaveOccurred())
			Expect(vol).NotTo(BeNil())
			Expect(vol.GetVolume()).NotTo(BeNil())
			Expect(vol.GetVolume().GetId()).NotTo(BeEmpty())
			cl.RegisterVolume(name, VolumeInfo{VolumeID: vol.GetVolume().GetId()})

			By("getting a node id")
			nid, err := n.NodeGetId(
				context.Background(),
				&csi.NodeGetIdRequest{})
			Expect(err).NotTo(HaveOccurred())
			Expect(nid).NotTo(BeNil())
			Expect(nid.GetNodeId()).NotTo(BeEmpty())

			// ControllerPublishVolume
			By("calling controllerpublish on that volume")

			pubReq := &csi.ControllerPublishVolumeRequest{
				VolumeId: vol.GetVolume().GetId(),
				NodeId:   nid.GetNodeId(),
				VolumeCapability: &csi.VolumeCapability{
					AccessType: &csi.VolumeCapability_Mount{
						Mount: &csi.VolumeCapability_MountVolume{},
					},
					AccessMode: &csi.VolumeCapability_AccessMode{
						Mode: csi.VolumeCapability_AccessMode_SINGLE_NODE_WRITER,
					},
				},
				Readonly:                 false,
				ControllerPublishSecrets: sc.Secrets.ControllerPublishVolumeSecret,
			}

			conpubvol, err := c.ControllerPublishVolume(context.Background(), pubReq)
			Expect(err).NotTo(HaveOccurred())
			Expect(conpubvol).NotTo(BeNil())

			// Publish again with different attributes.
			pubReq.Readonly = true

			conpubvol, err = c.ControllerPublishVolume(context.Background(), pubReq)
			Expect(err).To(HaveOccurred())
			Expect(conpubvol).To(BeNil())

			serverError, ok := status.FromError(err)
			Expect(ok).To(BeTrue())
			Expect(serverError.Code()).To(Equal(codes.AlreadyExists))

			By("cleaning up unpublishing the volume")

			conunpubvol, err := c.ControllerUnpublishVolume(
				context.Background(),
				&csi.ControllerUnpublishVolumeRequest{
					VolumeId: vol.GetVolume().GetId(),
					// NodeID is optional in ControllerUnpublishVolume
					NodeId: nid.GetNodeId(),
					ControllerUnpublishSecrets: sc.Secrets.ControllerUnpublishVolumeSecret,
				},
			)

			Expect(err).NotTo(HaveOccurred())
			Expect(conunpubvol).NotTo(BeNil())

			By("cleaning up deleting the volume")

			_, err = c.DeleteVolume(
				context.Background(),
				&csi.DeleteVolumeRequest{
					VolumeId:                vol.GetVolume().GetId(),
					ControllerDeleteSecrets: sc.Secrets.DeleteVolumeSecret,
				},
			)
			Expect(err).NotTo(HaveOccurred())
			cl.UnregisterVolume(name)
		})
	})

	Describe("ControllerUnpublishVolume", func() {
		BeforeEach(func() {
			if !isControllerCapabilitySupported(c, csi.ControllerServiceCapability_RPC_PUBLISH_UNPUBLISH_VOLUME) {
				Skip("ControllerUnpublishVolume not supported")
			}
		})

		It("should fail when no volume id is provided", func() {

			_, err := c.ControllerUnpublishVolume(
				context.Background(),
				&csi.ControllerUnpublishVolumeRequest{
					ControllerUnpublishSecrets: sc.Secrets.ControllerUnpublishVolumeSecret,
				},
			)
			Expect(err).To(HaveOccurred())

			serverError, ok := status.FromError(err)
			Expect(ok).To(BeTrue())
			Expect(serverError.Code()).To(Equal(codes.InvalidArgument))
		})

		It("should return appropriate values (no optional values added)", func() {

			// Create Volume First
			By("creating a single node writer volume")
			name := uniqueString("sanity-controller-unpublish")

			vol, err := c.CreateVolume(
				context.Background(),
				&csi.CreateVolumeRequest{
					Name: name,
					VolumeCapabilities: []*csi.VolumeCapability{
						{
							AccessType: &csi.VolumeCapability_Mount{
								Mount: &csi.VolumeCapability_MountVolume{},
							},
							AccessMode: &csi.VolumeCapability_AccessMode{
								Mode: csi.VolumeCapability_AccessMode_SINGLE_NODE_WRITER,
							},
						},
					},
					ControllerCreateSecrets: sc.Secrets.CreateVolumeSecret,
				},
			)
			Expect(err).NotTo(HaveOccurred())
			Expect(vol).NotTo(BeNil())
			Expect(vol.GetVolume()).NotTo(BeNil())
			Expect(vol.GetVolume().GetId()).NotTo(BeEmpty())
			cl.RegisterVolume(name, VolumeInfo{VolumeID: vol.GetVolume().GetId()})

			By("getting a node id")
			nid, err := n.NodeGetId(
				context.Background(),
				&csi.NodeGetIdRequest{})
			Expect(err).NotTo(HaveOccurred())
			Expect(nid).NotTo(BeNil())
			Expect(nid.GetNodeId()).NotTo(BeEmpty())

			// ControllerPublishVolume
			By("calling controllerpublish on that volume")

			conpubvol, err := c.ControllerPublishVolume(
				context.Background(),
				&csi.ControllerPublishVolumeRequest{
					VolumeId: vol.GetVolume().GetId(),
					NodeId:   nid.GetNodeId(),
					VolumeCapability: &csi.VolumeCapability{
						AccessType: &csi.VolumeCapability_Mount{
							Mount: &csi.VolumeCapability_MountVolume{},
						},
						AccessMode: &csi.VolumeCapability_AccessMode{
							Mode: csi.VolumeCapability_AccessMode_SINGLE_NODE_WRITER,
						},
					},
					Readonly:                 false,
					ControllerPublishSecrets: sc.Secrets.ControllerPublishVolumeSecret,
				},
			)
			Expect(err).NotTo(HaveOccurred())
			cl.RegisterVolume(name, VolumeInfo{VolumeID: vol.GetVolume().GetId(), NodeID: nid.GetNodeId()})
			Expect(conpubvol).NotTo(BeNil())

			// ControllerUnpublishVolume
			By("calling controllerunpublish on that volume")

			conunpubvol, err := c.ControllerUnpublishVolume(
				context.Background(),
				&csi.ControllerUnpublishVolumeRequest{
					VolumeId: vol.GetVolume().GetId(),
					// NodeID is optional in ControllerUnpublishVolume
					NodeId: nid.GetNodeId(),
					ControllerUnpublishSecrets: sc.Secrets.ControllerUnpublishVolumeSecret,
				},
			)
			Expect(err).NotTo(HaveOccurred())
			Expect(conunpubvol).NotTo(BeNil())

			By("cleaning up deleting the volume")

			_, err = c.DeleteVolume(
				context.Background(),
				&csi.DeleteVolumeRequest{
					VolumeId:                vol.GetVolume().GetId(),
					ControllerDeleteSecrets: sc.Secrets.DeleteVolumeSecret,
				},
			)
			Expect(err).NotTo(HaveOccurred())
			cl.UnregisterVolume(name)
		})
	})
})

var _ = DescribeSanity("ListSnapshots [Controller Server]", func(sc *SanityContext) {
	var (
		c csi.ControllerClient
	)

	BeforeEach(func() {
		c = csi.NewControllerClient(sc.Conn)

		if !isControllerCapabilitySupported(c, csi.ControllerServiceCapability_RPC_LIST_SNAPSHOTS) {
			Skip("ListSnapshots not supported")
		}
	})

	It("should return appropriate values (no optional values added)", func() {
		snapshots, err := c.ListSnapshots(
			context.Background(),
			&csi.ListSnapshotsRequest{})
		Expect(err).NotTo(HaveOccurred())
		Expect(snapshots).NotTo(BeNil())

		for _, snapshot := range snapshots.GetEntries() {
			verifySnapshotInfo(snapshot.GetSnapshot())
		}
	})

	It("should return snapshots that match the specify snapshot id", func() {

		By("creating a volume")
		volReq := MakeCreateVolumeReq(sc, "listSnapshots-volume-1")
		volume, err := c.CreateVolume(context.Background(), volReq)
		Expect(err).NotTo(HaveOccurred())

		By("creating a snapshot")
		snapshotReq := MakeCreateSnapshotReq(sc, "listSnapshots-snapshot-1", volume.GetVolume().GetId(), nil)
		snapshot, err := c.CreateSnapshot(context.Background(), snapshotReq)
		Expect(err).NotTo(HaveOccurred())

		snapshots, err := c.ListSnapshots(
			context.Background(),
			&csi.ListSnapshotsRequest{SnapshotId: snapshot.GetSnapshot().GetId()})
		Expect(err).NotTo(HaveOccurred())
		Expect(snapshots).NotTo(BeNil())
		Expect(len(snapshots.GetEntries())).To(BeNumerically("==", 1))
		verifySnapshotInfo(snapshots.GetEntries()[0].GetSnapshot())
		Expect(snapshots.GetEntries()[0].GetSnapshot().GetId()).To(Equal(snapshot.GetSnapshot().GetId()))

		By("cleaning up deleting the volume")
		delVolReq := MakeDeleteVolumeReq(sc, volume.GetVolume().GetId())
		_, err = c.DeleteVolume(context.Background(), delVolReq)
		Expect(err).NotTo(HaveOccurred())

		By("cleaning up deleting the snapshot")
		delSnapReq := MakeDeleteSnapshotReq(sc, snapshot.GetSnapshot().GetId())
		_, err = c.DeleteSnapshot(context.Background(), delSnapReq)
		Expect(err).NotTo(HaveOccurred())
	})

	It("should return empty when the specify snapshot id is not exist", func() {

		snapshots, err := c.ListSnapshots(
			context.Background(),
			&csi.ListSnapshotsRequest{SnapshotId: "none-exist-id"})
		Expect(err).NotTo(HaveOccurred())
		Expect(snapshots).NotTo(BeNil())
		Expect(snapshots.GetEntries()).To(BeEmpty())
	})

	It("should return snapshots that match the specify source volume id)", func() {

		By("creating a volume")
		volReq := MakeCreateVolumeReq(sc, "listSnapshots-volume-2")
		volume, err := c.CreateVolume(context.Background(), volReq)
		Expect(err).NotTo(HaveOccurred())

		By("creating a snapshot")
		snapshotReq := MakeCreateSnapshotReq(sc, "listSnapshots-snapshot-2", volume.GetVolume().GetId(), nil)
		snapshot, err := c.CreateSnapshot(context.Background(), snapshotReq)
		Expect(err).NotTo(HaveOccurred())

		snapshots, err := c.ListSnapshots(
			context.Background(),
			&csi.ListSnapshotsRequest{SourceVolumeId: snapshot.GetSnapshot().GetSourceVolumeId()})
		Expect(err).NotTo(HaveOccurred())
		Expect(snapshots).NotTo(BeNil())
		for _, snap := range snapshots.GetEntries() {
			verifySnapshotInfo(snap.GetSnapshot())
			Expect(snap.GetSnapshot().GetSourceVolumeId()).To(Equal(snapshot.GetSnapshot().GetSourceVolumeId()))
		}

		By("cleaning up deleting the snapshot")
		delSnapReq := MakeDeleteSnapshotReq(sc, snapshot.GetSnapshot().GetId())
		_, err = c.DeleteSnapshot(context.Background(), delSnapReq)
		Expect(err).NotTo(HaveOccurred())

		By("cleaning up deleting the volume")
		delVolReq := MakeDeleteVolumeReq(sc, volume.GetVolume().GetId())
		_, err = c.DeleteVolume(context.Background(), delVolReq)
		Expect(err).NotTo(HaveOccurred())
	})

	It("should return empty when the specify source volume id is not exist", func() {

		snapshots, err := c.ListSnapshots(
			context.Background(),
			&csi.ListSnapshotsRequest{SourceVolumeId: "none-exist-volume-id"})
		Expect(err).NotTo(HaveOccurred())
		Expect(snapshots).NotTo(BeNil())
		Expect(snapshots.GetEntries()).To(BeEmpty())
	})

<<<<<<< HEAD
=======
	It("should fail when the starting_token is greater than total number of snapshots", func() {
		// Get total number of snapshots.
		snapshots, err := c.ListSnapshots(
			context.Background(),
			&csi.ListSnapshotsRequest{})
		Expect(err).NotTo(HaveOccurred())
		Expect(snapshots).NotTo(BeNil())

		totalSnapshots := len(snapshots.GetEntries())

		// Send starting_token that is greater than the total number of snapshots.
		snapshots, err = c.ListSnapshots(
			context.Background(),
			&csi.ListSnapshotsRequest{
				StartingToken: strconv.Itoa(totalSnapshots + 5),
			},
		)
		Expect(err).To(HaveOccurred())
		Expect(snapshots).To(BeNil())

		serverError, ok := status.FromError(err)
		Expect(ok).To(BeTrue())
		Expect(serverError.Code()).To(Equal(codes.Aborted))
	})

>>>>>>> b36d955d
	It("check the presence of new snapshots in the snapshot list", func() {
		// List Snapshots before creating new snapshots.
		snapshots, err := c.ListSnapshots(
			context.Background(),
			&csi.ListSnapshotsRequest{})
		Expect(err).NotTo(HaveOccurred())
		Expect(snapshots).NotTo(BeNil())

		totalSnapshots := len(snapshots.GetEntries())

		By("creating a volume")
		volReq := MakeCreateVolumeReq(sc, "listSnapshots-volume-3")
		volume, err := c.CreateVolume(context.Background(), volReq)
		Expect(err).NotTo(HaveOccurred())

		By("creating a snapshot")
		snapReq := MakeCreateSnapshotReq(sc, "listSnapshots-snapshot-3", volume.GetVolume().GetId(), nil)
		snapshot, err := c.CreateSnapshot(context.Background(), snapReq)
		Expect(err).NotTo(HaveOccurred())
		Expect(snapshot).NotTo(BeNil())
		verifySnapshotInfo(snapshot.GetSnapshot())

		snapshots, err = c.ListSnapshots(
			context.Background(),
			&csi.ListSnapshotsRequest{})
		Expect(err).NotTo(HaveOccurred())
		Expect(snapshots).NotTo(BeNil())
		Expect(len(snapshots.GetEntries())).To(Equal(totalSnapshots + 1))

		By("cleaning up deleting the snapshot")
		delSnapReq := MakeDeleteSnapshotReq(sc, snapshot.GetSnapshot().GetId())
		_, err = c.DeleteSnapshot(context.Background(), delSnapReq)
		Expect(err).NotTo(HaveOccurred())

		By("cleaning up deleting the volume")
		delVolReq := MakeDeleteVolumeReq(sc, volume.GetVolume().GetId())
		_, err = c.DeleteVolume(context.Background(), delVolReq)
		Expect(err).NotTo(HaveOccurred())

		// List snapshots and check if the deleted snapshot exists in the snapshot list.
		snapshots, err = c.ListSnapshots(
			context.Background(),
			&csi.ListSnapshotsRequest{})
		Expect(err).NotTo(HaveOccurred())
		Expect(snapshots).NotTo(BeNil())
		Expect(len(snapshots.GetEntries())).To(Equal(totalSnapshots))
	})

	It("should return next token when a limited number of entries are requested", func() {
		// minSnapshotCount is the minimum number of snapshots expected to exist,
		// based on which paginated snapshot listing is performed.
		minSnapshotCount := 5
		// maxEntried is the maximum entries in list snapshot request.
		maxEntries := 2
		// currentTotalVols is the total number of volumes at a given time. It
		// is used to verify that all the snapshots have been listed.
		currentTotalSnapshots := 0

		// Get the number of existing volumes.
		snapshots, err := c.ListSnapshots(
			context.Background(),
			&csi.ListSnapshotsRequest{})
		Expect(err).NotTo(HaveOccurred())
		Expect(snapshots).NotTo(BeNil())

		initialTotalSnapshots := len(snapshots.GetEntries())
		currentTotalSnapshots = initialTotalSnapshots

		createVols := make([]*csi.Volume, 0)
		createSnapshots := make([]*csi.Snapshot, 0)

		// Ensure minimum minVolCount volumes exist.
		if initialTotalSnapshots < minSnapshotCount {

			By("creating required new volumes")
			requiredSnapshots := minSnapshotCount - initialTotalSnapshots

			for i := 1; i <= requiredSnapshots; i++ {
				volReq := MakeCreateVolumeReq(sc, "volume"+strconv.Itoa(i))
				volume, err := c.CreateVolume(context.Background(), volReq)
				Expect(err).NotTo(HaveOccurred())
				Expect(volume).NotTo(BeNil())
				createVols = append(createVols, volume.GetVolume())

				snapReq := MakeCreateSnapshotReq(sc, "snapshot"+strconv.Itoa(i), volume.GetVolume().GetId(), nil)
				snapshot, err := c.CreateSnapshot(context.Background(), snapReq)
				Expect(err).NotTo(HaveOccurred())
				Expect(snapshot).NotTo(BeNil())
				verifySnapshotInfo(snapshot.GetSnapshot())
				createSnapshots = append(createSnapshots, snapshot.GetSnapshot())
			}

			// Update the current total snapshots count.
			currentTotalSnapshots += requiredSnapshots
		}

		// Request list snapshots with max entries maxEntries.
		snapshots, err = c.ListSnapshots(
			context.Background(),
			&csi.ListSnapshotsRequest{
				MaxEntries: int32(maxEntries),
			})
		Expect(err).NotTo(HaveOccurred())
		Expect(snapshots).NotTo(BeNil())

		nextToken := snapshots.GetNextToken()

		Expect(len(snapshots.GetEntries())).To(Equal(maxEntries))

		// Request list snapshots with starting_token and no max entries.
		snapshots, err = c.ListSnapshots(
			context.Background(),
			&csi.ListSnapshotsRequest{
				StartingToken: nextToken,
			})
		Expect(err).NotTo(HaveOccurred())
		Expect(snapshots).NotTo(BeNil())

		// Ensure that all the remaining entries are returned at once.
		Expect(len(snapshots.GetEntries())).To(Equal(currentTotalSnapshots - maxEntries))

		if initialTotalSnapshots < minSnapshotCount {

			By("cleaning up deleting the snapshots")

			for _, snap := range createSnapshots {
				delSnapReq := MakeDeleteSnapshotReq(sc, snap.GetId())
				_, err = c.DeleteSnapshot(context.Background(), delSnapReq)
				Expect(err).NotTo(HaveOccurred())
			}

			By("cleaning up deleting the volumes")

			for _, vol := range createVols {
				delVolReq := MakeDeleteVolumeReq(sc, vol.GetId())
				_, err = c.DeleteVolume(context.Background(), delVolReq)
				Expect(err).NotTo(HaveOccurred())
			}
		}
	})

})

var _ = DescribeSanity("DeleteSnapshot [Controller Server]", func(sc *SanityContext) {
	var (
		c csi.ControllerClient
	)

	BeforeEach(func() {
		c = csi.NewControllerClient(sc.Conn)

		if !isControllerCapabilitySupported(c, csi.ControllerServiceCapability_RPC_CREATE_DELETE_SNAPSHOT) {
			Skip("DeleteSnapshot not supported")
		}
	})

	It("should fail when no snapshot id is provided", func() {

		req := &csi.DeleteSnapshotRequest{}

		if sc.Secrets != nil {
			req.DeleteSnapshotSecrets = sc.Secrets.DeleteSnapshotSecret
		}

		_, err := c.DeleteSnapshot(context.Background(), req)
		Expect(err).To(HaveOccurred())

		serverError, ok := status.FromError(err)
		Expect(ok).To(BeTrue())
		Expect(serverError.Code()).To(Equal(codes.InvalidArgument))
	})

	It("should succeed when an invalid snapshot id is used", func() {

		req := MakeDeleteSnapshotReq(sc, "reallyfakesnapshotid")
		_, err := c.DeleteSnapshot(context.Background(), req)
		Expect(err).NotTo(HaveOccurred())
	})

	It("should return appropriate values (no optional values added)", func() {

		By("creating a volume")
		volReq := MakeCreateVolumeReq(sc, "DeleteSnapshot-volume-1")
		volume, err := c.CreateVolume(context.Background(), volReq)
		Expect(err).NotTo(HaveOccurred())

		// Create Snapshot First
		By("creating a snapshot")
		snapshotReq := MakeCreateSnapshotReq(sc, "DeleteSnapshot-snapshot-1", volume.GetVolume().GetId(), nil)
		snapshot, err := c.CreateSnapshot(context.Background(), snapshotReq)
		Expect(err).NotTo(HaveOccurred())
		Expect(snapshot).NotTo(BeNil())
		verifySnapshotInfo(snapshot.GetSnapshot())

		By("cleaning up deleting the snapshot")
		delSnapReq := MakeDeleteSnapshotReq(sc, snapshot.GetSnapshot().GetId())
		_, err = c.DeleteSnapshot(context.Background(), delSnapReq)
		Expect(err).NotTo(HaveOccurred())

		By("cleaning up deleting the volume")
		delVolReq := MakeDeleteVolumeReq(sc, volume.GetVolume().GetId())
		_, err = c.DeleteVolume(context.Background(), delVolReq)
		Expect(err).NotTo(HaveOccurred())
	})
})

var _ = DescribeSanity("CreateSnapshot [Controller Server]", func(sc *SanityContext) {
	var (
		c csi.ControllerClient
	)

	BeforeEach(func() {
		c = csi.NewControllerClient(sc.Conn)

		if !isControllerCapabilitySupported(c, csi.ControllerServiceCapability_RPC_CREATE_DELETE_SNAPSHOT) {
			Skip("CreateSnapshot not supported")
		}
	})

	It("should fail when no name is provided", func() {

		req := &csi.CreateSnapshotRequest{
			SourceVolumeId: "testId",
		}

		if sc.Secrets != nil {
			req.CreateSnapshotSecrets = sc.Secrets.CreateSnapshotSecret
		}

		_, err := c.CreateSnapshot(context.Background(), req)
		Expect(err).To(HaveOccurred())
		serverError, ok := status.FromError(err)
		Expect(ok).To(BeTrue())
		Expect(serverError.Code()).To(Equal(codes.InvalidArgument))
	})

	It("should fail when no source volume id is provided", func() {

		req := &csi.CreateSnapshotRequest{
			Name: "name",
		}

		if sc.Secrets != nil {
			req.CreateSnapshotSecrets = sc.Secrets.CreateSnapshotSecret
		}

		_, err := c.CreateSnapshot(context.Background(), req)
		Expect(err).To(HaveOccurred())
		serverError, ok := status.FromError(err)
		Expect(ok).To(BeTrue())
		Expect(serverError.Code()).To(Equal(codes.InvalidArgument))
	})

	It("should not fail when requesting to create a snapshot with already existing name and same SourceVolumeId.", func() {

		By("creating a volume")
		volReq := MakeCreateVolumeReq(sc, "CreateSnapshot-volume-1")
		volume, err := c.CreateVolume(context.Background(), volReq)
		Expect(err).NotTo(HaveOccurred())

		By("creating a snapshot")
		snapReq1 := MakeCreateSnapshotReq(sc, "CreateSnapshot-snapshot-1", volume.GetVolume().GetId(), nil)
		snap1, err := c.CreateSnapshot(context.Background(), snapReq1)
		Expect(err).NotTo(HaveOccurred())
		Expect(snap1).NotTo(BeNil())
		verifySnapshotInfo(snap1.GetSnapshot())

		snap2, err := c.CreateSnapshot(context.Background(), snapReq1)
		Expect(err).NotTo(HaveOccurred())
		Expect(snap2).NotTo(BeNil())
		verifySnapshotInfo(snap2.GetSnapshot())

		By("cleaning up deleting the snapshot")
		delSnapReq := MakeDeleteSnapshotReq(sc, snap1.GetSnapshot().GetId())
		_, err = c.DeleteSnapshot(context.Background(), delSnapReq)
		Expect(err).NotTo(HaveOccurred())

		By("cleaning up deleting the volume")
		delVolReq := MakeDeleteVolumeReq(sc, volume.GetVolume().GetId())
		_, err = c.DeleteVolume(context.Background(), delVolReq)
		Expect(err).NotTo(HaveOccurred())
	})

	It("should fail when requesting to create a snapshot with already existing name and different SourceVolumeId.", func() {

		By("creating a volume")
		volume, err := c.CreateVolume(context.Background(), MakeCreateVolumeReq(sc, "CreateSnapshot-volume-2"))
		Expect(err).ToNot(HaveOccurred())

		By("creating a snapshot with the created volume source id")
		req1 := MakeCreateSnapshotReq(sc, "CreateSnapshot-snapshot-2", volume.GetVolume().GetId(), nil)
		snap1, err := c.CreateSnapshot(context.Background(), req1)
		Expect(err).NotTo(HaveOccurred())
		Expect(snap1).NotTo(BeNil())
		verifySnapshotInfo(snap1.GetSnapshot())

		volume2, err := c.CreateVolume(context.Background(), MakeCreateVolumeReq(sc, "CreateSnapshot-volume-3"))
		Expect(err).ToNot(HaveOccurred())

		By("creating a snapshot with the same name but different volume source id")
		req2 := MakeCreateSnapshotReq(sc, "CreateSnapshot-snapshot-2", volume2.GetVolume().GetId(), nil)
		_, err = c.CreateSnapshot(context.Background(), req2)
		Expect(err).To(HaveOccurred())
		serverError, ok := status.FromError(err)
		Expect(ok).To(BeTrue())
		Expect(serverError.Code()).To(Equal(codes.AlreadyExists))

		By("cleaning up deleting the snapshot")
		delSnapReq := MakeDeleteSnapshotReq(sc, snap1.GetSnapshot().GetId())
		_, err = c.DeleteSnapshot(context.Background(), delSnapReq)
		Expect(err).NotTo(HaveOccurred())

		By("cleaning up deleting the volume")
		delVolReq := MakeDeleteVolumeReq(sc, volume.GetVolume().GetId())
		_, err = c.DeleteVolume(context.Background(), delVolReq)
		Expect(err).NotTo(HaveOccurred())
	})

	It("should not fail when creating snapshot with maximum-length name", func() {

		By("creating a volume")
		volReq := MakeCreateVolumeReq(sc, "CreateSnapshot-volume-3")
		volume, err := c.CreateVolume(context.Background(), volReq)
		Expect(err).NotTo(HaveOccurred())

		nameBytes := make([]byte, MaxNameLength)
		for i := 0; i < MaxNameLength; i++ {
			nameBytes[i] = 'a'
		}
		name := string(nameBytes)

		By("creating a snapshot")
		snapReq1 := MakeCreateSnapshotReq(sc, name, volume.GetVolume().GetId(), nil)
		snap1, err := c.CreateSnapshot(context.Background(), snapReq1)
		Expect(err).NotTo(HaveOccurred())
		Expect(snap1).NotTo(BeNil())
		verifySnapshotInfo(snap1.GetSnapshot())

		snap2, err := c.CreateSnapshot(context.Background(), snapReq1)
		Expect(err).NotTo(HaveOccurred())
		Expect(snap2).NotTo(BeNil())
		verifySnapshotInfo(snap2.GetSnapshot())

		By("cleaning up deleting the snapshot")
		delSnapReq := MakeDeleteSnapshotReq(sc, snap1.GetSnapshot().GetId())
		_, err = c.DeleteSnapshot(context.Background(), delSnapReq)
		Expect(err).NotTo(HaveOccurred())

		By("cleaning up deleting the volume")
		delVolReq := MakeDeleteVolumeReq(sc, volume.GetVolume().GetId())
		_, err = c.DeleteVolume(context.Background(), delVolReq)
		Expect(err).NotTo(HaveOccurred())
	})
})

func MakeCreateVolumeReq(sc *SanityContext, name string) *csi.CreateVolumeRequest {
	size1 := TestVolumeSize(sc)

	req := &csi.CreateVolumeRequest{
		Name: name,
		VolumeCapabilities: []*csi.VolumeCapability{
			{
				AccessType: &csi.VolumeCapability_Mount{
					Mount: &csi.VolumeCapability_MountVolume{},
				},
				AccessMode: &csi.VolumeCapability_AccessMode{
					Mode: csi.VolumeCapability_AccessMode_SINGLE_NODE_WRITER,
				},
			},
		},
		CapacityRange: &csi.CapacityRange{
			RequiredBytes: size1,
			LimitBytes:    size1,
		},
	}

	if sc.Secrets != nil {
		req.ControllerCreateSecrets = sc.Secrets.CreateVolumeSecret
	}

	return req
}

func MakeCreateSnapshotReq(sc *SanityContext, name, sourceVolumeId string, parameters map[string]string) *csi.CreateSnapshotRequest {
	req := &csi.CreateSnapshotRequest{
		Name:           name,
		SourceVolumeId: sourceVolumeId,
		Parameters:     parameters,
	}

	if sc.Secrets != nil {
		req.CreateSnapshotSecrets = sc.Secrets.CreateSnapshotSecret
	}

	return req
}

func MakeDeleteSnapshotReq(sc *SanityContext, id string) *csi.DeleteSnapshotRequest {
	delSnapReq := &csi.DeleteSnapshotRequest{
		SnapshotId: id,
	}

	if sc.Secrets != nil {
		delSnapReq.DeleteSnapshotSecrets = sc.Secrets.DeleteSnapshotSecret
	}

	return delSnapReq
}

func MakeDeleteVolumeReq(sc *SanityContext, id string) *csi.DeleteVolumeRequest {
	delVolReq := &csi.DeleteVolumeRequest{
		VolumeId: id,
	}

	if sc.Secrets != nil {
		delVolReq.ControllerDeleteSecrets = sc.Secrets.DeleteVolumeSecret
	}

	return delVolReq
}<|MERGE_RESOLUTION|>--- conflicted
+++ resolved
@@ -1254,34 +1254,6 @@
 		Expect(snapshots.GetEntries()).To(BeEmpty())
 	})
 
-<<<<<<< HEAD
-=======
-	It("should fail when the starting_token is greater than total number of snapshots", func() {
-		// Get total number of snapshots.
-		snapshots, err := c.ListSnapshots(
-			context.Background(),
-			&csi.ListSnapshotsRequest{})
-		Expect(err).NotTo(HaveOccurred())
-		Expect(snapshots).NotTo(BeNil())
-
-		totalSnapshots := len(snapshots.GetEntries())
-
-		// Send starting_token that is greater than the total number of snapshots.
-		snapshots, err = c.ListSnapshots(
-			context.Background(),
-			&csi.ListSnapshotsRequest{
-				StartingToken: strconv.Itoa(totalSnapshots + 5),
-			},
-		)
-		Expect(err).To(HaveOccurred())
-		Expect(snapshots).To(BeNil())
-
-		serverError, ok := status.FromError(err)
-		Expect(ok).To(BeTrue())
-		Expect(serverError.Code()).To(Equal(codes.Aborted))
-	})
-
->>>>>>> b36d955d
 	It("check the presence of new snapshots in the snapshot list", func() {
 		// List Snapshots before creating new snapshots.
 		snapshots, err := c.ListSnapshots(
