--- conflicted
+++ resolved
@@ -355,12 +355,8 @@
 					Mode: csi.VolumeCapability_AccessMode_SINGLE_NODE_WRITER,
 				},
 			},
-<<<<<<< HEAD
 			StagingTargetPath: sc.Config.StagingPath,
-=======
 			VolumeAttributes:  vol.GetVolume().GetAttributes(),
-			StagingTargetPath: config.StagingPath,
->>>>>>> 2116d744
 		}
 		if controllerPublishSupported {
 			nodeStageVolReq.PublishInfo = conpubvol.GetPublishInfo()
